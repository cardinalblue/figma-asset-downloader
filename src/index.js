--- conflicted
+++ resolved
@@ -62,13 +62,8 @@
 
 // Set up command line options
 program
-<<<<<<< HEAD
   .version('1.1.0')
-  .description('Download and convert Figma assets for Android projects')
-=======
-  .version('1.0.7')
   .description('Download and convert Figma assets for mobile projects')
->>>>>>> 649f7762
   .argument('[componentNames...]', 'Component names to download (e.g., icon/home img/banner)')
   .option('-a, --all', 'Download all components')
   .option('-f, --find-duplicate', 'Find and list all duplicate components')
@@ -718,26 +713,19 @@
     let config = loadConfig();
     const fileId = config.fileId;
     const pageId = config.pageId;
+    const pageName = config.pageName;
     const platform = config.platform;
     console.log(chalk.green(`Loaded configuration for file: ${fileId}`));
     console.log(chalk.green(`Platform: ${platform}`));
 
     // If --find-duplicate flag is set, find and report duplicate components
     if (findDuplicate) {
-<<<<<<< HEAD
-      await findDuplicateComponents(config.fileId, config.pageId, config.pageName);
-=======
-      await findDuplicateComponents(fileId, pageId);
->>>>>>> 649f7762
+      await findDuplicateComponents(fileId, pageId, pageName);
       return;
     }
 
     // Fetch components
-<<<<<<< HEAD
-    const components = await fetchComponents(config.fileId, componentNames, config.pageId, config.pageName);
-=======
-    const components = await fetchComponents(fileId, componentNames, pageId);
->>>>>>> 649f7762
+    const components = await fetchComponents(fileId, componentNames, pageId, pageName);
 
     // Process icons (components with names starting with "icon/")
     const iconComponents = components.filter(component => component.name.startsWith('icon/'));
