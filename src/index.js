#!/usr/bin/env node

/**
 * Figma Asset Downloader
 *
 * A Node.js tool for downloading and converting Figma assets for mobile projects.
 * This tool allows you to download icons as SVG and convert them to Android vector XML format or iOS PDF format,
 * as well as download images in different resolutions for both platforms.
 */

// Import required dependencies
const fs = require('fs-extra');
const path = require('path');
const axios = require('axios');
const chalk = require('chalk');
const { program } = require('commander');
const yaml = require('js-yaml');
const ora = require('ora');
const sharp = require('sharp');
const svgo = require('svgo');
const svg2vectordrawable = require('svg2vectordrawable');
require('dotenv').config();

// Constants
const API_BASE_URL = 'https://api.figma.com/v1';
const NEW_CONFIG_PATH = '.figma/figma-asset-downloader.config.yaml';
const OLD_CONFIG_PATH = '.figma/asset_download.yaml';

// Platform-specific scales
const ANDROID_DPI_SCALES = {
  ldpi: 0.75,
  mdpi: 1,
  hdpi: 1.5,
  xhdpi: 2,
  xxhdpi: 3,
  xxxhdpi: 4
};

const IOS_SCALES = {
  '1x': 1,
  '2x': 2,
  '3x': 3,
  'ipad_1x': 2,
  'ipad_2x': 3
};

// Get Figma token from environment variable
const FIGMA_TOKEN = process.env.FIGMA_TOKEN;

if (!FIGMA_TOKEN) {
  console.error(chalk.red('Error: Figma token is required'));
  console.log('Please set the FIGMA_TOKEN environment variable');
  console.log('Example: export FIGMA_TOKEN=your_figma_api_token');
  process.exit(1);
}

// Configure the API client
const figmaApi = axios.create({
  baseURL: API_BASE_URL,
  headers: {
    'X-Figma-Token': FIGMA_TOKEN
  }
});

// Set up command line options
program
  .version('1.2.0')
  .description('Download and convert Figma assets for mobile projects')
  .argument('[componentNames...]', 'Component names to download (e.g., icon/home img/banner)')
  .option('-a, --all', 'Download all components')
  .option('-f, --find-duplicate', 'Find and list all duplicate components')
  .option('-s, --section <section>', 'Download components from a specific section')
  .parse(process.argv);

const componentNames = program.args;
const downloadAll = program.opts().all;
const findDuplicate = program.opts().findDuplicate;
const sectionName = program.opts().section;

// Show help message if no component names are provided and neither --all nor --find-duplicate flags are set
if (componentNames.length === 0 && !downloadAll && !findDuplicate && !sectionName) {
  console.log(chalk.blue('Figma Asset Downloader'));
  console.log(chalk.blue('======================'));
  console.log('\nUsage:');
  console.log('  figma-asset-downloader [options] [componentNames...]');
  console.log('\nOptions:');
  console.log('  -a, --all                Download all components');
  console.log('  -f, --find-duplicate     Find and list all duplicate components');
  console.log('  -s, --section <section>  Download components from a specific section');
  console.log('  -V, --version            Output the version number');
  console.log('  -h, --help               Display help for command');
  console.log('\nExamples:');
  console.log('  figma-asset-downloader icon/home      # Download a specific icon');
  console.log('  figma-asset-downloader img/banner     # Download a specific image');
  console.log('  figma-asset-downloader icon/home img/logo    # Download multiple components');
  console.log('  figma-asset-downloader --all                 # Download all components');
  console.log('  figma-asset-downloader --find-duplicate      # Find and list all duplicate components');
  console.log('  figma-asset-downloader --section="Section Name" # Download components from a specific section');
  process.exit(0);
}

/**
 * Find and report duplicate components
 */
async function findDuplicateComponents(fileId, pageId = '', pageName = '') {
  const spinner = ora('Fetching components from Figma to find duplicates...').start();

  try {
    // Get the file data from Figma API
    const response = await figmaApi.get(`/files/${fileId}`);
    const fileData = response.data;

    // Extract all components, filtered by page ID or page name if provided
    const allComponents = extractComponents(fileData, pageId, pageName);

    // Filter to only include icon/ and img/ components
    const relevantComponents = allComponents.filter(component =>
      component.name.startsWith('icon/') || component.name.startsWith('img/')
    );

    spinner.succeed(`Found ${relevantComponents.length} icon and image components`);

    // Group components by name to find duplicates
    const componentsByName = new Map();
    relevantComponents.forEach(component => {
      if (!componentsByName.has(component.name)) {
        componentsByName.set(component.name, []);
      }
      componentsByName.get(component.name).push(component);
    });

    // Filter to only include names with multiple components (duplicates)
    const duplicates = new Map();
    componentsByName.forEach((components, name) => {
      if (components.length > 1) {
        duplicates.set(name, components);
      }
    });

    // Report results
    if (duplicates.size === 0) {
      console.log(chalk.green('\nNo duplicate components found!'));
    } else {
      console.log(chalk.red(`\nFound ${duplicates.size} component names with duplicates:`));

      duplicates.forEach((components, name) => {
        console.log(chalk.red(`\n${name} (${components.length} duplicates):`));

        // Print links to the Figma file with the duplicated components focused
        components.forEach((component, index) => {
          const figmaLink = `https://www.figma.com/file/${fileId}?node-id=${encodeURIComponent(component.id)}`;
          console.log(chalk.cyan(`  ${index + 1}. ${component.path} - ${figmaLink}`));
        });
      });

      console.log(chalk.yellow('\nPlease rename these components to ensure they have unique names.'));
    }

    return duplicates.size > 0;
  } catch (error) {
    spinner.fail('Error fetching components from Figma');
    handleApiError(error);
    process.exit(1);
  }
}

/**
 * Load configuration from YAML file
 */
function loadConfig() {
  try {
    let configFile;

    // First try to read from the new path (.figma/figma-asset-downloader.config.yaml)
    if (fs.existsSync(NEW_CONFIG_PATH)) {
      configPath = NEW_CONFIG_PATH;
      configFile = fs.readFileSync(NEW_CONFIG_PATH, 'utf8');
      console.log(chalk.green(`Using configuration file from: ${NEW_CONFIG_PATH}`));
    }
    // If not found, try the old path (.figma/asset_download.yaml)
    else if (fs.existsSync(OLD_CONFIG_PATH)) {
      configPath = OLD_CONFIG_PATH;
      configFile = fs.readFileSync(OLD_CONFIG_PATH, 'utf8');
      console.log(chalk.green(`Using configuration file from: ${OLD_CONFIG_PATH}`));
    }
    // If neither exists, show error
    else {
      console.error(chalk.red(`Error: Configuration file not found at ${NEW_CONFIG_PATH} or ${OLD_CONFIG_PATH}`));
      console.log('Please create a configuration file as described in the README');
      process.exit(1);
    }

    const config = yaml.load(configFile);

    // Validate required configuration
    if (!config.fileId) {
      console.error(chalk.red('Error: fileId is required in the configuration file'));
      process.exit(1);
    }

    if (!config.platform) {
      console.error(chalk.red('Error: platform is required in the configuration file'));
      process.exit(1);
    }

    if (!['android', 'ios'].includes(config.platform)) {
      console.error(chalk.red('Error: platform must be either "android" or "ios"'));
      process.exit(1);
    }

    // Set default values if not provided
    // pageId can be a string or an array of strings
    if (!config.pageId) {
      config.pageId = '';  // Empty string means search the entire file
    }
    
    // pageName can be a string or an array of strings
    if (!config.pageName) {
      config.pageName = '';  // Empty string means search the entire file
    }

    // Set platform-specific defaults
    if (config.platform === 'android') {
      if (!config.icons) {
        config.icons = { path: 'res' };
      }

      if (!config.icons.prefix) {
        config.icons.prefix = 'ic_';
      }

      if (!config.images) {
        config.images = { path: 'res', format: 'webp', quality: 90 };
      }

      if (!config.images.format) {
        config.images.format = 'webp';
      }

      if (!config.images.quality) {
        config.images.quality = 90;
      }

      if (!config.images.prefix) {
        config.images.prefix = 'img_';
      }
    } else { // iOS
      if (!config.icons) {
        config.icons = {};
      }

      if (!config.icons.path) {
        config.icons.path = 'Assets.xcassets';
      }

      if (!config.icons.prefix) {
        config.icons.prefix = '';
      }

      if (!config.images) {
        config.images = {};
      }

      if (!config.images.path) {
        config.images.path = 'Assets.xcassets';
      }

      if (!config.images.format) {
        config.images.format = 'png';
      }

      if (!config.images.quality) {
        config.images.quality = 90;
      }

      if (!config.images.prefix) {
        config.images.prefix = '';
      }
    }

    return config;
  } catch (error) {
    console.error(chalk.red('Error loading configuration:'), error.message);
    process.exit(1);
  }
}

/**
 * Fetch components from Figma file
 */
async function fetchComponents(fileId, componentNames, pageId = '', pageName = '') {
  const spinner = ora('Fetching components from Figma...').start();

  try {
    // Get the file data from Figma API
    const response = await figmaApi.get(`/files/${fileId}`);
    const fileData = response.data;

    // Extract components from the file, filtered by page ID or page name if provided
    const allComponents = extractComponents(fileData, pageId, pageName);

    // Filter components by name if componentNames are provided and --all flag is not set
    let filteredComponents = allComponents;

    // Filter by section if section name is provided
    if (sectionName) {
      filteredComponents = allComponents.filter(component => {
        // Check if the component path contains the section name
        return component.path.includes(sectionName);
      });

      if (filteredComponents.length === 0) {
        spinner.fail(`No components found in section: ${sectionName}`);
        process.exit(1);
      }

      spinner.succeed(`Found ${filteredComponents.length} components in section: ${sectionName}`);
    }

    if (componentNames && componentNames.length > 0) {
      // Check for duplicate component names
      const nameMap = new Map();
      const duplicates = new Map();

      // First, find all exact matches and identify duplicates
      componentNames.forEach(requestedName => {
        const exactMatches = allComponents.filter(component => component.name === requestedName);

        if (exactMatches.length > 1) {
          // Store duplicates for error reporting
          duplicates.set(requestedName, exactMatches);
        } else if (exactMatches.length === 1) {
          // Store single matches
          nameMap.set(requestedName, exactMatches[0]);
        }
      });

      // Handle duplicates if any
      if (duplicates.size > 0) {
        spinner.fail('Found duplicate components with the same name');

        duplicates.forEach((components, name) => {
          console.error(chalk.red(`Error: Multiple components found with the exact name "${name}"`));
          console.error(chalk.red(`Cannot download because of ambiguity. Please rename components to be unique.`));

          // Print links to the Figma file with the duplicated components focused
          console.log(chalk.yellow('\nLinks to duplicated components:'));
          components.forEach((component, index) => {
            const figmaLink = `https://www.figma.com/file/${fileId}?node-id=${encodeURIComponent(component.id)}`;
            console.log(chalk.cyan(`${index + 1}. ${component.path} - ${figmaLink}`));
          });
        });

        process.exit(1);
      }

      // Filter to only include exact matches
      filteredComponents = Array.from(nameMap.values());
    } else if (!downloadAll && !sectionName) {
      // This case should not happen due to the help message check at the beginning,
      // but we'll keep it as a safeguard
      spinner.fail('No component names provided. Use --all flag to download all components or --section to specify a section.');
      process.exit(1);
    }

    if (filteredComponents.length === 0) {
      spinner.fail('No components found matching the provided names exactly');
      process.exit(1);
    }

    spinner.succeed(`Found ${filteredComponents.length} components with exact name matches`);
    return filteredComponents;
  } catch (error) {
    spinner.fail('Error fetching components from Figma');
    handleApiError(error);
    process.exit(1);
  }
}

/**
 * Extract components from the Figma file data
 */
function extractComponents(fileData, pageId = '', pageName = '') {
  const components = [];
  const componentSets = new Map();
  
  // Start with the document as the root node
  let rootNode = fileData.document;
  let foundPages = [];
  
  // Convert pageId and pageName to arrays if they're strings
  const pageIds = Array.isArray(pageId) ? pageId : (pageId ? [pageId] : []);
  const pageNames = Array.isArray(pageName) ? pageName : (pageName ? [pageName] : []);
  
  // Only search for specific pages if pageIds or pageNames are provided
  if (pageIds.length > 0 || pageNames.length > 0) {
    // Find pages that match either the ID or name
    const findPages = (node) => {
      const matchedPages = [];
      
      // Check if this node is a page that matches our criteria
      if (node.type === 'CANVAS') {
        const idMatch = pageIds.includes(node.id);
        const nameMatch = pageNames.includes(node.name);
        
        if (idMatch || nameMatch) {
          matchedPages.push(node);
          if (idMatch) {
            console.log(chalk.green(`Found page with ID: ${node.id} (${node.name})`));
          }
          if (nameMatch) {
            console.log(chalk.green(`Found page with name: ${node.name} (${node.id})`));
          }
        }
      }
      
      // Recursively check children
      if (node.children) {
        for (const child of node.children) {
          const childMatches = findPages(child);
          matchedPages.push(...childMatches);
        }
      }
      
      return matchedPages;
    };
    
    foundPages = findPages(rootNode);
    
    if (foundPages.length > 0) {
      console.log(chalk.green(`Found ${foundPages.length} matching pages`));
    } else {
      console.log(chalk.yellow(`Warning: No pages found matching the specified criteria. Searching the entire file instead.`));
    }
  }

  // Process each found page or the entire document if no pages were found
  const nodesToProcess = foundPages.length > 0 ? foundPages : [rootNode];
  
  // First pass: collect component sets from all matching pages
  for (const node of nodesToProcess) {
    traverseNode(node, (node, path) => {
      if (node.type === 'COMPONENT_SET') {
        componentSets.set(node.id, {
          node,
          path
        });
      }
    });
  }

  // Second pass: collect components from all matching pages
  for (const node of nodesToProcess) {
    traverseNode(node, (node, path) => {
      if (node.type === 'COMPONENT') {
        // Check if this component is part of a component set
        let parentComponentSet = null;
        if (node.componentSetId) {
          const componentSetInfo = componentSets.get(node.componentSetId);
          if (componentSetInfo) {
            parentComponentSet = {
              id: node.componentSetId,
              name: componentSetInfo.node.name,
              path: componentSetInfo.path
            };
          }
        }

        components.push({
          id: node.id,
          name: node.name,
          path: path.join(' / '),
          type: node.type,
          description: node.description || '',
          width: node.absoluteBoundingBox ? node.absoluteBoundingBox.width : null,
          height: node.absoluteBoundingBox ? node.absoluteBoundingBox.height : null,
          componentSetId: node.componentSetId || null,
          componentSet: parentComponentSet
        });
      }
    });
  }

  return components;
}

/**
 * Traverse the Figma document tree recursively
 */
function traverseNode(node, callback, path = [], depth = 0) {
  // Skip nodes without a name or with names starting with '#'
  if (!node.name || node.name.startsWith('#')) {
    return;
  }

  const currentPath = [...path, node.name];

  // Call the callback for this node
  callback(node, currentPath, depth);

  // Recursively process children
  if (node.children) {
    for (const child of node.children) {
      traverseNode(child, callback, currentPath, depth + 1);
    }
  }
}

/**
 * Get image URLs for components
 */
async function getImageUrls(fileId, components, format = 'svg', scale = 1, platform) {
  const spinner = ora(`Getting image URLs from Figma (format: ${format}, scale: ${scale})...`).start();

  try {
    const componentIds = components.map(component => component.id).join(',');
    // Request the highest scale for images to ensure high quality
    const response = await figmaApi.get(`/images/${fileId}?ids=${componentIds}&format=${format}&scale=${scale}`);

    if (!response.data.images) {
      spinner.fail(`No image URLs returned from Figma API (format: ${format}, scale: ${scale})`);
      process.exit(1);
    }

    spinner.succeed(`Successfully retrieved image URLs (format: ${format}, scale: ${scale})`);
    return response.data.images;
  } catch (error) {
    spinner.fail(`Error getting image URLs from Figma (format: ${format}, scale: ${scale})`);
    handleApiError(error);
    process.exit(1);
  }
}

/**
 * Download an SVG file from a URL
 */
async function downloadSvg(url) {
  try {
    const response = await axios.get(url);
    return response.data;
  } catch (error) {
    console.error(chalk.red(`Error downloading SVG: ${error.message}`));
    throw error;
  }
}

/**
 * Optimize SVG content
 */
async function optimizeSvg(svgContent) {
  try {
    const result = await svgo.optimize(svgContent, {
      plugins: [
        {
          name: 'preset-default',
          params: {
            overrides: {
              cleanupIds: false,
              removeViewBox: false
            }
          }
        }
      ]
    });
    return result.data;
  } catch (error) {
    console.error(chalk.red(`Error optimizing SVG: ${error.message}`));
    return svgContent; // Return original content if optimization fails
  }
}

/**
 * Convert SVG to platform-specific format
 */
async function convertSvgForPlatform(svgContent, platform) {
  try {
    if (platform === 'android') {
      // Convert to Android vector drawable
      const options = {
        xmlTag: true,
        fillBlack: false
      };

      const xmlContent = await svg2vectordrawable(svgContent, options);
      return xmlContent;
    } else {
      // For iOS, keep the optimized SVG
      return svgContent;
    }
  } catch (error) {
    console.error(chalk.red(`Error converting SVG for ${platform}: ${error.message}`));
    throw error;
  }
}

/**
 * Download an image from a URL
 */
async function downloadImage(url) {
  try {
    const response = await axios.get(url, { responseType: 'arraybuffer' });
    return Buffer.from(response.data, 'binary');
  } catch (error) {
    console.error(chalk.red(`Error downloading image: ${error.message}`));
    throw error;
  }
}

/**
<<<<<<< HEAD
=======
 * Process an image for a specific scale
 */
async function processImageForScale({
  imageBuffer,
  scale,
  format,
  quality,
  maxScale
}) {
  try {
    // Get the metadata to determine original dimensions
    const metadata = await sharp(imageBuffer).metadata();
    const originalWidth = metadata.width;
    const originalHeight = metadata.height;

    // Calculate relative scale based on platform
    const relativeScale = scale / maxScale;

    // Calculate new dimensions based on relative scale
    const newWidth = Math.round(originalWidth * relativeScale);
    const newHeight = Math.round(originalHeight * relativeScale);

    let sharpInstance = sharp(imageBuffer)
      .resize({
        width: newWidth,
        height: newHeight,
        fit: 'contain'
      });

    if (format === 'webp') {
      return await sharpInstance.webp({ quality }).toBuffer();
    } else {
      return await sharpInstance.png({ quality }).toBuffer();
    }
  } catch (error) {
    console.error(chalk.red(`Error processing image for ${scale}x: ${error.message}`));
    throw error;
  }
}

/**
>>>>>>> 7fcdd69e
 * Create Contents.json for iOS assets
 */
function createContentsJson(name, format = 'png') {
  if (format === 'svg') {
    return JSON.stringify({
      images: [
        {
          filename: `${name}.${format}`,
          idiom: 'universal'
        }
      ],
      info: {
        author: 'Figma Asset Downloader',
        version: 1
      },
      properties: {
        "template-rendering-intent": "original"
      }
    }, null, 2);
  }

  return JSON.stringify({
    images: [
      {
        filename: `${name}.${format}`,
        idiom: 'universal',
        scale: '1x'
      },
      {
        filename: `${name}@2x.${format}`,
        idiom: 'universal',
        scale: '2x'
      },
      {
        filename: `${name}@3x.${format}`,
        idiom: 'universal',
        scale: '3x'
      },
      {
        filename: `${name}~ipad.${format}`,
        idiom: 'ipad',
        scale: '1x'
      },
      {
        filename: `${name}~ipad@2x.${format}`,
        idiom: 'ipad',
        scale: '2x'
      }
    ],
    info: {
      version: 1,
      author: 'xcode'
    },
    properties: {
      "template-rendering-intent": "original"
    }
  }, null, 2);
}

/**
 * Handle API errors
 */
function handleApiError(error) {
  if (error.response) {
    // The request was made and the server responded with a status code
    // that falls out of the range of 2xx
    console.error(chalk.red(`Status: ${error.response.status}`));
    console.error(chalk.red(`Message: ${JSON.stringify(error.response.data)}`));

    if (error.response.status === 403) {
      console.error(chalk.yellow('This might be due to an invalid Figma token or insufficient permissions.'));
    } else if (error.response.status === 404) {
      console.error(chalk.yellow('The Figma file could not be found.'));
      console.error(chalk.yellow('Make sure the file ID is correct and that you have access to this file.'));
    }
  } else if (error.request) {
    // The request was made but no response was received
    console.error(chalk.red('No response received from the Figma API.'));
    console.error(chalk.yellow('Please check your internet connection and try again.'));
  } else {
    // Something happened in setting up the request that triggered an Error
    console.error(chalk.red(`Message: ${error.message}`));
  }
}

/**
 * Process and save icons from Figma components
 */
async function processIcons(components, fileId, config) {
  const iconComponents = components.filter(component => component.name.startsWith('icon/'));
  if (iconComponents.length === 0) return [];

  console.log(chalk.yellow(`\nProcessing ${iconComponents.length} icons...`));

  // Get SVG URLs for icons
  const iconUrls = await getImageUrls(fileId, iconComponents, 'svg', 1, config.platform);

  // Process each icon
  let iconCounter = 0;
  const totalIcons = iconComponents.length;
  const processedComponentNames = new Set();

  for (const component of iconComponents) {
    iconCounter++;
    const imageUrl = iconUrls[component.id];
    if (imageUrl) {
      const spinner = ora(`Processing icon (${iconCounter}/${totalIcons}): ${component.name}`).start();
      try {
        // Extract the icon name from the component name (remove 'icon/' prefix)
        const iconName = component.name.replace('icon/', '');
        const sanitizedName = iconName.replace(/\s+/g, '_').toLowerCase();
        const fileName = `${config.icons.prefix}${sanitizedName}`;

        // Download and process the SVG
        const svgContent = await downloadSvg(imageUrl);
        const optimizedSvg = await optimizeSvg(svgContent);

        if (config.platform === 'android') {
          // Convert to vector drawable XML
          const xmlContent = await convertSvgForPlatform(optimizedSvg, 'android');
          const drawablePath = path.join(config.icons.path, 'drawable');
          await fs.ensureDir(drawablePath);
          const filePath = path.join(drawablePath, `${fileName}.xml`);
          await fs.writeFile(filePath, xmlContent, 'utf8');
        } else {
          // Create asset catalog structure
          const assetPath = path.join(config.icons.path, `${fileName}.imageset`);
          await fs.ensureDir(assetPath);
          await fs.emptyDir(assetPath);

          // Save SVG directly for iOS
          const filePath = path.join(assetPath, `${fileName}.svg`);
          await fs.writeFile(filePath, optimizedSvg, 'utf8');

          // Create Contents.json
          const contentsPath = path.join(assetPath, 'Contents.json');
          const contents = createContentsJson(fileName, config.images.format);
          await fs.writeFile(contentsPath, contents, 'utf8');
        }

        spinner.succeed(`Icon saved (${iconCounter}/${totalIcons}): ${fileName}`);
        processedComponentNames.add(component.name);
      } catch (error) {
        spinner.fail(`Failed to process icon (${iconCounter}/${totalIcons}): ${component.name}`);
        console.error(chalk.red(error.message));
      }
    } else {
      console.error(chalk.red(`No image URL found for icon (${iconCounter}/${totalIcons}): ${component.name}`));
    }
  }

  return processedComponentNames;
}

/**
 * Process and save images from Figma components
 */
async function processImages(components, fileId, config) {
  const imageComponents = components.filter(component => component.name.startsWith('img/'));
  if (imageComponents.length === 0) return [];

  console.log(chalk.yellow(`\nProcessing ${imageComponents.length} images...`));

<<<<<<< HEAD
=======
  // Get PNG URLs for images
  const imageUrls = await getImageUrls(fileId, imageComponents, 'png', 1, config.platform);

  // Process each image
>>>>>>> 7fcdd69e
  let imageCounter = 0;
  const totalImages = imageComponents.length;
  const processedComponentNames = new Set();

  for (const component of imageComponents) {
    imageCounter++;
    // Extract the image name from the component name (remove 'img/' prefix)
    const imageName = component.name.replace('img/', '');
    const sanitizedName = imageName.replace(/\s+/g, '_').toLowerCase();
    const fileNameBase = `${config.images.prefix}${sanitizedName}`;

    if (config.platform === 'android') {
      // Get the list of DPIs to process (exclude any in skipDpi)
      const dpisToProcess = Object.keys(ANDROID_DPI_SCALES).filter(dpi =>
        !config.images.skipDpi || !config.images.skipDpi.includes(dpi)
      );

      // Process for each DPI
      for (const dpi of dpisToProcess) {
        const scale = ANDROID_DPI_SCALES[dpi];
        const drawablePath = path.join(config.images.path, `drawable-${dpi}`);
        await fs.ensureDir(drawablePath);

        const fileName = `${fileNameBase}.${config.images.format}`;
        const filePath = path.join(drawablePath, fileName);

        // Download the image from Figma at the correct scale
        const imageUrls = await getImageUrls(fileId, [component], 'png', scale, config.platform);
        const imageUrl = imageUrls[component.id];
        if (!imageUrl) {
          console.error(chalk.red(`No image URL found for image (${imageCounter}/${totalImages}) [${dpi}]: ${component.name}`));
          continue;
        }

        const spinner = ora(`Processing image (${imageCounter}/${totalImages}) [${dpi}]: ${component.name}`).start();
        try {
          let imageBuffer = await downloadImage(imageUrl);

<<<<<<< HEAD
          // Convert to WebP if needed
          if (config.images.format === 'webp') {
            imageBuffer = await sharp(imageBuffer)
              .webp({ quality: config.images.quality })
              .toBuffer();
          }

          await fs.writeFile(filePath, imageBuffer);
          spinner.succeed(`Image saved (${imageCounter}/${totalImages}) [${dpi}]: ${fileNameBase}`);
        } catch (error) {
          spinner.fail(`Failed to process image (${imageCounter}/${totalImages}) [${dpi}]: ${component.name}`);
          console.error(chalk.red(error.message));
        }
      }
    } else {
      // Create asset catalog structure
      const assetPath = path.join(config.images.path, `${fileNameBase}.imageset`);
      await fs.ensureDir(assetPath);
      await fs.emptyDir(assetPath);

      // Process for each scale (1x, 2x, 3x)
      for (const [scale, factor] of Object.entries(IOS_SCALES)) {
        // Download the image from Figma at the correct scale
        const imageUrls = await getImageUrls(fileId, [component], config.images.format, factor, config.platform);
        const imageUrl = imageUrls[component.id];
        if (!imageUrl) {
          console.error(chalk.red(`No image URL found for image (${imageCounter}/${totalImages}) [${scale}]: ${component.name}`));
          continue;
        }

        let scaleFileName;
        if (scale.startsWith('ipad_')) {
          const ipadScale = scale.replace('ipad_', '');
            scaleFileName = ipadScale === '1x' ?
              `${fileNameBase}~ipad` :
              `${fileNameBase}~ipad@${ipadScale}`;
        } else {
          scaleFileName = scale === '1x' ?
            fileNameBase :
            `${fileNameBase}@${scale}`;
        }

        const filePath = path.join(assetPath, `${scaleFileName}.${config.images.format}`);
        const spinner = ora(`Processing image (${imageCounter}/${totalImages}) [${scale}]: ${component.name}`).start();
        try {
          const imageBuffer = await downloadImage(imageUrl);
          await fs.writeFile(filePath, imageBuffer);
          spinner.succeed(`Image saved (${imageCounter}/${totalImages}) [${scale}]: ${scaleFileName}`);
        } catch (error) {
          spinner.fail(`Failed to process image (${imageCounter}/${totalImages}) [${scale}]: ${component.name}`);
          console.error(chalk.red(error.message));
        }
=======
        if (config.platform === 'android') {
          // Get the list of DPIs to process (exclude any in skipDpi)
          const dpisToProcess = Object.keys(ANDROID_DPI_SCALES).filter(dpi =>
            !config.images.skipDpi || !config.images.skipDpi.includes(dpi)
          );

          // Process for each DPI
          for (const dpi of dpisToProcess) {
            const scale = ANDROID_DPI_SCALES[dpi];
            const drawablePath = path.join(config.images.path, `drawable-${dpi}`);
            await fs.ensureDir(drawablePath);

            const fileName = `${fileNameBase}.${config.images.format}`;
            const filePath = path.join(drawablePath, fileName);

            const processedImage = await processImageForScale({
              imageBuffer,
              scale,
              format: config.images.format,
              quality: config.images.quality,
              maxScale: ANDROID_DPI_SCALES.xxxhdpi
            });

            // Save the processed image
            await fs.writeFile(filePath, processedImage);
          }
        } else {
          // Create asset catalog structure
          const assetPath = path.join(config.images.path, `${fileNameBase}.imageset`);
          await fs.ensureDir(assetPath);
          await fs.emptyDir(assetPath);

          // Process for each scale (1x, 2x, 3x for universal and 1x, 2x for iPad)
          for (const [scale, factor] of Object.entries(IOS_SCALES)) {
            const processedImage = await processImageForScale({
              imageBuffer,
              scale: factor,
              format: config.images.format,
              quality: config.images.quality,
              maxScale: IOS_SCALES['3x']
            });

            let scaleFileName;
            if (scale.startsWith('ipad_')) {
              // Handle iPad-specific scales
              const ipadScale = scale.replace('ipad_', '');
              scaleFileName = ipadScale === '1x' ?
                `${fileNameBase}~ipad` :
                `${fileNameBase}~ipad@${ipadScale}`;
            } else {
              // Handle universal scales
              scaleFileName = scale === '1x' ?
                fileNameBase :
                `${fileNameBase}@${scale}`;
            }

            const filePath = path.join(assetPath, `${scaleFileName}.${config.images.format}`);
            await fs.writeFile(filePath, processedImage);
          }

          // Create Contents.json
          const contentsPath = path.join(assetPath, 'Contents.json');
          const contents = createContentsJson(fileNameBase, config.images.format);
          await fs.writeFile(contentsPath, contents, 'utf8');
        }

        spinner.succeed(`Image saved (${imageCounter}/${totalImages}): ${fileNameBase}`);
        processedComponentNames.add(component.name);
      } catch (error) {
        spinner.fail(`Failed to process image (${imageCounter}/${totalImages}): ${component.name}`);
        console.error(chalk.red(error.message));
>>>>>>> 7fcdd69e
      }

      // Create Contents.json
      const contentsPath = path.join(assetPath, 'Contents.json');
      const contents = createContentsJson(fileNameBase, config.images.format);
      await fs.writeFile(contentsPath, contents, 'utf8');
    }
  }

  return processedComponentNames;
}

/**
 * Main function to run the application
 */
async function main() {
  console.log(chalk.blue('Figma Asset Downloader'));
  console.log(chalk.blue('======================'));

  try {
    // Load configuration
    let config = loadConfig();
    const fileId = config.fileId;
    const pageId = config.pageId;
    const pageName = config.pageName;
    const platform = config.platform;
    console.log(chalk.green(`Loaded configuration for file: ${fileId}`));
    console.log(chalk.green(`Platform: ${platform}`));

    // If --find-duplicate flag is set, find and report duplicate components
    if (findDuplicate) {
      await findDuplicateComponents(fileId, pageId, pageName);
      return;
    }

    // Fetch components
    const components = await fetchComponents(fileId, componentNames, pageId, pageName);

    // Process icons and images
    const processedIconNames = await processIcons(components, fileId, config);
    const processedImageNames = await processImages(components, fileId, config);

    // Combine all processed component names
    const allProcessedComponentNames = new Set([...processedIconNames, ...processedImageNames]);

    // Find unprocessed components
    const unprocessedComponentNames = componentNames.filter(componentName =>
      !allProcessedComponentNames.has(componentName)
    );

    if (unprocessedComponentNames.length > 0) {
      console.log(chalk.red('\nThe following components were not processed:'));
      unprocessedComponentNames.forEach(componentName => {
        console.log(chalk.red(`- ${componentName}`));
      });
    }

    console.log(chalk.green('\nAsset download and processing complete!'));
  } catch (error) {
    console.error(chalk.red('An error occurred:'), error.message);
    process.exit(1);
  }
}

// Start the application
main();<|MERGE_RESOLUTION|>--- conflicted
+++ resolved
@@ -519,7 +519,7 @@
 
     if (!response.data.images) {
       spinner.fail(`No image URLs returned from Figma API (format: ${format}, scale: ${scale})`);
-      process.exit(1);
+      return [];
     }
 
     spinner.succeed(`Successfully retrieved image URLs (format: ${format}, scale: ${scale})`);
@@ -527,7 +527,7 @@
   } catch (error) {
     spinner.fail(`Error getting image URLs from Figma (format: ${format}, scale: ${scale})`);
     handleApiError(error);
-    process.exit(1);
+    return [];
   }
 }
 
@@ -607,50 +607,6 @@
 }
 
 /**
-<<<<<<< HEAD
-=======
- * Process an image for a specific scale
- */
-async function processImageForScale({
-  imageBuffer,
-  scale,
-  format,
-  quality,
-  maxScale
-}) {
-  try {
-    // Get the metadata to determine original dimensions
-    const metadata = await sharp(imageBuffer).metadata();
-    const originalWidth = metadata.width;
-    const originalHeight = metadata.height;
-
-    // Calculate relative scale based on platform
-    const relativeScale = scale / maxScale;
-
-    // Calculate new dimensions based on relative scale
-    const newWidth = Math.round(originalWidth * relativeScale);
-    const newHeight = Math.round(originalHeight * relativeScale);
-
-    let sharpInstance = sharp(imageBuffer)
-      .resize({
-        width: newWidth,
-        height: newHeight,
-        fit: 'contain'
-      });
-
-    if (format === 'webp') {
-      return await sharpInstance.webp({ quality }).toBuffer();
-    } else {
-      return await sharpInstance.png({ quality }).toBuffer();
-    }
-  } catch (error) {
-    console.error(chalk.red(`Error processing image for ${scale}x: ${error.message}`));
-    throw error;
-  }
-}
-
-/**
->>>>>>> 7fcdd69e
  * Create Contents.json for iOS assets
  */
 function createContentsJson(name, format = 'png') {
@@ -814,23 +770,20 @@
 
   console.log(chalk.yellow(`\nProcessing ${imageComponents.length} images...`));
 
-<<<<<<< HEAD
-=======
-  // Get PNG URLs for images
-  const imageUrls = await getImageUrls(fileId, imageComponents, 'png', 1, config.platform);
-
   // Process each image
->>>>>>> 7fcdd69e
   let imageCounter = 0;
   const totalImages = imageComponents.length;
   const processedComponentNames = new Set();
 
   for (const component of imageComponents) {
     imageCounter++;
+
     // Extract the image name from the component name (remove 'img/' prefix)
     const imageName = component.name.replace('img/', '');
     const sanitizedName = imageName.replace(/\s+/g, '_').toLowerCase();
     const fileNameBase = `${config.images.prefix}${sanitizedName}`;
+
+    let failed = false;
 
     if (config.platform === 'android') {
       // Get the list of DPIs to process (exclude any in skipDpi)
@@ -855,24 +808,17 @@
           continue;
         }
 
-        const spinner = ora(`Processing image (${imageCounter}/${totalImages}) [${dpi}]: ${component.name}`).start();
-        try {
-          let imageBuffer = await downloadImage(imageUrl);
-
-<<<<<<< HEAD
-          // Convert to WebP if needed
-          if (config.images.format === 'webp') {
-            imageBuffer = await sharp(imageBuffer)
-              .webp({ quality: config.images.quality })
-              .toBuffer();
-          }
-
-          await fs.writeFile(filePath, imageBuffer);
-          spinner.succeed(`Image saved (${imageCounter}/${totalImages}) [${dpi}]: ${fileNameBase}`);
-        } catch (error) {
-          spinner.fail(`Failed to process image (${imageCounter}/${totalImages}) [${dpi}]: ${component.name}`);
-          console.error(chalk.red(error.message));
-        }
+        let processedImage = await downloadImage(imageUrl);
+
+        // Convert to WebP if needed
+        if (config.images.format === 'webp') {
+          processedImage = await sharp(processedImage)
+            .webp({ quality: config.images.quality })
+            .toBuffer();
+        }
+
+        // Save the processed image
+        await fs.writeFile(filePath, processedImage);
       }
     } else {
       // Create asset catalog structure
@@ -880,117 +826,52 @@
       await fs.ensureDir(assetPath);
       await fs.emptyDir(assetPath);
 
-      // Process for each scale (1x, 2x, 3x)
+      // Process for each scale (1x, 2x, 3x for universal and 1x, 2x for iPad)
       for (const [scale, factor] of Object.entries(IOS_SCALES)) {
         // Download the image from Figma at the correct scale
         const imageUrls = await getImageUrls(fileId, [component], config.images.format, factor, config.platform);
         const imageUrl = imageUrls[component.id];
         if (!imageUrl) {
           console.error(chalk.red(`No image URL found for image (${imageCounter}/${totalImages}) [${scale}]: ${component.name}`));
+          failed = true;
           continue;
         }
 
         let scaleFileName;
         if (scale.startsWith('ipad_')) {
+          // Handle iPad-specific scales
           const ipadScale = scale.replace('ipad_', '');
-            scaleFileName = ipadScale === '1x' ?
-              `${fileNameBase}~ipad` :
-              `${fileNameBase}~ipad@${ipadScale}`;
+          scaleFileName = ipadScale === '1x' ?
+            `${fileNameBase}~ipad` :
+            `${fileNameBase}~ipad@${ipadScale}`;
         } else {
+          // Handle universal scales
           scaleFileName = scale === '1x' ?
             fileNameBase :
             `${fileNameBase}@${scale}`;
         }
 
-        const filePath = path.join(assetPath, `${scaleFileName}.${config.images.format}`);
-        const spinner = ora(`Processing image (${imageCounter}/${totalImages}) [${scale}]: ${component.name}`).start();
         try {
-          const imageBuffer = await downloadImage(imageUrl);
-          await fs.writeFile(filePath, imageBuffer);
-          spinner.succeed(`Image saved (${imageCounter}/${totalImages}) [${scale}]: ${scaleFileName}`);
+          const spinner = ora(`Processing image (${imageCounter}/${totalImages}) [${scale}]: ${component.name}`).start();
+          const filePath = path.join(assetPath, `${scaleFileName}.${config.images.format}`);
+          const processedImage = await downloadImage(imageUrl);
+          await fs.writeFile(filePath, processedImage);
+          spinner.succeed(`Image saved (${imageCounter}/${totalImages}): ${fileNameBase}`);
         } catch (error) {
-          spinner.fail(`Failed to process image (${imageCounter}/${totalImages}) [${scale}]: ${component.name}`);
+          spinner.fail(`Failed to process image (${imageCounter}/${totalImages}): ${component.name}`);
           console.error(chalk.red(error.message));
-        }
-=======
-        if (config.platform === 'android') {
-          // Get the list of DPIs to process (exclude any in skipDpi)
-          const dpisToProcess = Object.keys(ANDROID_DPI_SCALES).filter(dpi =>
-            !config.images.skipDpi || !config.images.skipDpi.includes(dpi)
-          );
-
-          // Process for each DPI
-          for (const dpi of dpisToProcess) {
-            const scale = ANDROID_DPI_SCALES[dpi];
-            const drawablePath = path.join(config.images.path, `drawable-${dpi}`);
-            await fs.ensureDir(drawablePath);
-
-            const fileName = `${fileNameBase}.${config.images.format}`;
-            const filePath = path.join(drawablePath, fileName);
-
-            const processedImage = await processImageForScale({
-              imageBuffer,
-              scale,
-              format: config.images.format,
-              quality: config.images.quality,
-              maxScale: ANDROID_DPI_SCALES.xxxhdpi
-            });
-
-            // Save the processed image
-            await fs.writeFile(filePath, processedImage);
-          }
-        } else {
-          // Create asset catalog structure
-          const assetPath = path.join(config.images.path, `${fileNameBase}.imageset`);
-          await fs.ensureDir(assetPath);
-          await fs.emptyDir(assetPath);
-
-          // Process for each scale (1x, 2x, 3x for universal and 1x, 2x for iPad)
-          for (const [scale, factor] of Object.entries(IOS_SCALES)) {
-            const processedImage = await processImageForScale({
-              imageBuffer,
-              scale: factor,
-              format: config.images.format,
-              quality: config.images.quality,
-              maxScale: IOS_SCALES['3x']
-            });
-
-            let scaleFileName;
-            if (scale.startsWith('ipad_')) {
-              // Handle iPad-specific scales
-              const ipadScale = scale.replace('ipad_', '');
-              scaleFileName = ipadScale === '1x' ?
-                `${fileNameBase}~ipad` :
-                `${fileNameBase}~ipad@${ipadScale}`;
-            } else {
-              // Handle universal scales
-              scaleFileName = scale === '1x' ?
-                fileNameBase :
-                `${fileNameBase}@${scale}`;
-            }
-
-            const filePath = path.join(assetPath, `${scaleFileName}.${config.images.format}`);
-            await fs.writeFile(filePath, processedImage);
-          }
-
-          // Create Contents.json
-          const contentsPath = path.join(assetPath, 'Contents.json');
-          const contents = createContentsJson(fileNameBase, config.images.format);
-          await fs.writeFile(contentsPath, contents, 'utf8');
-        }
-
-        spinner.succeed(`Image saved (${imageCounter}/${totalImages}): ${fileNameBase}`);
-        processedComponentNames.add(component.name);
-      } catch (error) {
-        spinner.fail(`Failed to process image (${imageCounter}/${totalImages}): ${component.name}`);
-        console.error(chalk.red(error.message));
->>>>>>> 7fcdd69e
+          failed = true;
+        }
       }
 
       // Create Contents.json
       const contentsPath = path.join(assetPath, 'Contents.json');
       const contents = createContentsJson(fileNameBase, config.images.format);
       await fs.writeFile(contentsPath, contents, 'utf8');
+    }
+
+    if (!failed) {
+      processedComponentNames.add(component.name);
     }
   }
 
